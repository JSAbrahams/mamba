use std::collections::HashSet;
use std::convert::TryFrom;
use std::path::PathBuf;

use crate::parser::ast::{Node, AST};
use crate::type_checker::context::field::generic::GenericField;
use crate::type_checker::context::field::python::GenericFields;
use crate::type_checker::context::function::generic::GenericFunction;
use crate::type_checker::context::ty::generic::GenericType;
use crate::type_checker::type_result::{TypeErr, TypeResult};
use crate::type_checker::CheckInput;

pub fn generics(
    files: &[CheckInput]
) -> TypeResult<(HashSet<GenericType>, HashSet<GenericField>, HashSet<GenericFunction>)> {
    let mut types = HashSet::new();
    let mut fields = HashSet::new();
    let mut functions = HashSet::new();

<<<<<<< HEAD
    files.iter().for_each(|(file, source, path)| match &file.node {
        Node::File { pure, modules, .. } => modules.iter().for_each(|module| match &module.node {
            Node::Class { .. } | Node::TypeDef { .. } | Node::TypeAlias { .. } => results.push(
                GenericType::try_from(module)
                    .and_then(|ty| ty.all_pure(*pure).map_err(|e| vec![e]))
                    .map_err(|errs| {
                        errs.into_iter().map(|e| e.into_with_source(source, path)).collect()
                    })
            ),
            Node::Script { statements } => statements.iter().for_each(|stmt| match &stmt.node {
                Node::FunDef { .. } => fun_res.push(
                    GenericFunction::try_from(stmt)
                        .and_then(|f| f.in_class(None, false, &file.pos))
                        .map_err(|e| {
                            e.into_iter().map(|e| e.into_with_source(source, path)).collect()
                        })
                ),
                Node::VariableDef { .. } =>
                    field_res.push(GenericField::try_from(stmt).map_err(|e| {
                        e.into_iter().map(|e| e.into_with_source(source, path)).collect()
                    })),
                _ => {}
            }),
            // TODO process imports
            _ => {}
        }),
        _ => results.push(Err(vec![TypeErr::new(&file.pos, "Expected file")]))
    });
=======
    for (file, source, path) in files {
        match &file.node {
            Node::File { pure, modules, .. } =>
                for module in modules {
                    match &module.node {
                        Node::Class { .. } | Node::TypeDef { .. } | Node::TypeAlias { .. } => {
                            let generic_type: Result<_, Vec<TypeErr>> =
                                GenericType::try_from(module)
                                    .and_then(|ty| ty.all_pure(*pure))
                                    .map_err(|errs| {
                                        errs.into_iter()
                                            .map(|e| e.into_with_source(source, path))
                                            .collect()
                                    });
                            types.insert(generic_type?);
                        }
                        Node::Script { statements } => {
                            let (generic_fields, generic_functions) =
                                get_functions_and_fields(statements, source, path)?;
                            fields = fields.union(&generic_fields).cloned().collect();
                            functions = functions.union(&generic_functions).cloned().collect();
                        }
                        _ => {} // TODO process imports
                    }
                },
            _ => return Err(vec![TypeErr::new(&file.pos, "Expected file")])
        }
    }

    Ok((types, fields, functions))
}
>>>>>>> 6fcd67db

fn get_functions_and_fields(
    statements: &[AST],
    source: &Option<String>,
    path: &Option<PathBuf>
) -> TypeResult<(HashSet<GenericField>, HashSet<GenericFunction>)> {
    let mut fields: HashSet<GenericField> = HashSet::new();
    let mut functions: HashSet<GenericFunction> = HashSet::new();

    for stmt in statements {
        match &stmt.node {
            Node::FunDef { .. } => {
                let generic_function: Result<_, Vec<TypeErr>> = GenericFunction::try_from(stmt)
                    .and_then(|f| f.in_class(None, false, &stmt.pos))
                    .map_err(|e| e.into_iter().map(|e| e.into_with_source(source, path)).collect());
                functions.insert(generic_function?);
            }
            Node::VariableDef { .. } => {
                let generic_fields = GenericFields::try_from(stmt)
                    .map_err(|e| {
                        e.into_iter()
                            .map(|e| e.into_with_source(source, path))
                            .collect::<Vec<TypeErr>>()
                    })?
                    .fields;
                let generic_fields: HashSet<_> = generic_fields
                    .into_iter()
                    .map(|f| f.in_class(None, false, &stmt.pos))
                    .collect::<Result<_, _>>()?;
                fields = fields.union(&generic_fields).cloned().collect();
            }
            _ => {}
        }
    }

    Ok((fields, functions))
}<|MERGE_RESOLUTION|>--- conflicted
+++ resolved
@@ -17,36 +17,6 @@
     let mut fields = HashSet::new();
     let mut functions = HashSet::new();
 
-<<<<<<< HEAD
-    files.iter().for_each(|(file, source, path)| match &file.node {
-        Node::File { pure, modules, .. } => modules.iter().for_each(|module| match &module.node {
-            Node::Class { .. } | Node::TypeDef { .. } | Node::TypeAlias { .. } => results.push(
-                GenericType::try_from(module)
-                    .and_then(|ty| ty.all_pure(*pure).map_err(|e| vec![e]))
-                    .map_err(|errs| {
-                        errs.into_iter().map(|e| e.into_with_source(source, path)).collect()
-                    })
-            ),
-            Node::Script { statements } => statements.iter().for_each(|stmt| match &stmt.node {
-                Node::FunDef { .. } => fun_res.push(
-                    GenericFunction::try_from(stmt)
-                        .and_then(|f| f.in_class(None, false, &file.pos))
-                        .map_err(|e| {
-                            e.into_iter().map(|e| e.into_with_source(source, path)).collect()
-                        })
-                ),
-                Node::VariableDef { .. } =>
-                    field_res.push(GenericField::try_from(stmt).map_err(|e| {
-                        e.into_iter().map(|e| e.into_with_source(source, path)).collect()
-                    })),
-                _ => {}
-            }),
-            // TODO process imports
-            _ => {}
-        }),
-        _ => results.push(Err(vec![TypeErr::new(&file.pos, "Expected file")]))
-    });
-=======
     for (file, source, path) in files {
         match &file.node {
             Node::File { pure, modules, .. } =>
@@ -78,7 +48,6 @@
 
     Ok((types, fields, functions))
 }
->>>>>>> 6fcd67db
 
 fn get_functions_and_fields(
     statements: &[AST],
