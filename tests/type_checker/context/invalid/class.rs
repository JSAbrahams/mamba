use mamba::lexer::tokenize;
use mamba::parser::parse;
use mamba::type_checker::check_all;

use crate::common::resource_content;

// TODO implement generics fully in type checker

#[test]
fn access_private_field() {
    let source = resource_content(false, &["type", "class"], "access_private_field.mamba");
    check_all(&[(*parse(&tokenize(&source).unwrap()).unwrap(), None, None)]).unwrap_err();
}

#[test]
fn access_private_function() {
    let source = resource_content(false, &["type", "class"], "access_private_function.mamba");
    check_all(&[(*parse(&tokenize(&source).unwrap()).unwrap(), None, None)]).unwrap_err();
}

#[test]
<<<<<<< HEAD
=======
fn private_tuple() {
    let source = resource_content(false, &["type", "class"], "private_tuple.mamba");
    check_all(&[(*parse(&tokenize(&source).unwrap()).unwrap(), None, None)]).unwrap_err();
}

#[test]
>>>>>>> 6fcd67db
fn type_def_with_private_field() {
    let source = resource_content(false, &["type", "class"], "type_def_with_private_field.mamba");
    check_all(&[(*parse(&tokenize(&source).unwrap()).unwrap(), None, None)]).unwrap_err();
}
<<<<<<< HEAD
=======

>>>>>>> 6fcd67db
#[test]
fn class_with_args_and_init() {
    let source = resource_content(false, &["type", "class"], "args_and_init.mamba");
    check_all(&[(*parse(&tokenize(&source).unwrap()).unwrap(), None, None)]).unwrap_err();
}

#[test]
#[ignore]
fn generic_unknown_type() {
    let source = resource_content(false, &["type", "class"], "generic_unknown_type.mamba");
    check_all(&[(*parse(&tokenize(&source).unwrap()).unwrap(), None, None)]).unwrap_err();
}

#[test]
#[ignore]
fn incompat_parent_generic() {
    let source = resource_content(false, &["type", "class"], "incompat_parent_generic.mamba");
    check_all(&[(*parse(&tokenize(&source).unwrap()).unwrap(), None, None)]).unwrap_err();
}

#[test]
#[ignore]
fn no_generic_arg() {
    let source = resource_content(false, &["type", "class"], "no_generic_arg.mamba");
    check_all(&[(*parse(&tokenize(&source).unwrap()).unwrap(), None, None)]).unwrap_err();
}

#[test]
#[ignore]
fn wrong_generic_type() {
    let source = resource_content(false, &["type", "class"], "wrong_generic_type.mamba");
    check_all(&[(*parse(&tokenize(&source).unwrap()).unwrap(), None, None)]).unwrap_err();
}<|MERGE_RESOLUTION|>--- conflicted
+++ resolved
@@ -19,23 +19,17 @@
 }
 
 #[test]
-<<<<<<< HEAD
-=======
 fn private_tuple() {
     let source = resource_content(false, &["type", "class"], "private_tuple.mamba");
     check_all(&[(*parse(&tokenize(&source).unwrap()).unwrap(), None, None)]).unwrap_err();
 }
 
 #[test]
->>>>>>> 6fcd67db
 fn type_def_with_private_field() {
     let source = resource_content(false, &["type", "class"], "type_def_with_private_field.mamba");
     check_all(&[(*parse(&tokenize(&source).unwrap()).unwrap(), None, None)]).unwrap_err();
 }
-<<<<<<< HEAD
-=======
 
->>>>>>> 6fcd67db
 #[test]
 fn class_with_args_and_init() {
     let source = resource_content(false, &["type", "class"], "args_and_init.mamba");
