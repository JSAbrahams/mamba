# Defining Variables and Functions (or Methods)

Every definition must be preceded with the `def` keyword. This is not necessary when reassigning however.

Functions and methods cannot be reassigned, mutable values can however. A value is an expression which may be evaluated.

## Variables

A variable `x` is assigned to as such:\
`def x <- <expression>` or `def mut x <- <expression>`

## Functions and Methods

A function (or method) `f` is assigned to as such:\
`def f (x : Int) -> x + 1` or `def f (x : Int): Int -> x + 1`\
The return type of the function may be omitted if it can be inferred. Notice that here we have `->` instead of `->`. The
arrows symbolize the flow of the application. When we assign to a variable, we first evaluate what is right of the arrow
before assigning it to the variable. In the case of functions however, we do not evaluate the right hand side. Instead,
we only evaluate it upon a function call, with the given variables which are then bound in the body of the function, 
which is on the right hand sight of the arrow. Therefore, upon calling a function, we first bind the variables on the
left hand side of the arrow before continuing on the right hand side of the arrow.

A function may also be anonymous:\
<<<<<<< HEAD
`(x) -> x + 1`\
In this case the types of the function  arguments may be omitted, provided that these can be inferred elsewhere.
=======
`(x) <- x + 1`\
In this case the types of the function  arguments may be omitted, provided 
that these can be inferred elsewhere.
>>>>>>> 78a58954
<|MERGE_RESOLUTION|>--- conflicted
+++ resolved
@@ -21,11 +21,4 @@
 left hand side of the arrow before continuing on the right hand side of the arrow.
 
 A function may also be anonymous:\
-<<<<<<< HEAD
-`(x) -> x + 1`\
-In this case the types of the function  arguments may be omitted, provided that these can be inferred elsewhere.
-=======
-`(x) <- x + 1`\
-In this case the types of the function  arguments may be omitted, provided 
-that these can be inferred elsewhere.
->>>>>>> 78a58954
+`(x) -> x + 1`\